# %%
import pytorch_lightning as pl
from pytorch_lightning import Trainer
from pytorch_lightning.callbacks import EarlyStopping
from pytorch_lightning.callbacks import ModelCheckpoint
from pytorch_lightning.loggers import TensorBoardLogger

from pytorch_lightning.callbacks import LearningRateMonitor

import torch
from torch.utils.data import Dataset, DataLoader
from torch.utils.data import random_split
from torchvision.datasets import MNIST, CIFAR10, CIFAR100
from torchvision import transforms
import torch.nn.functional as F

from torch.optim import RMSprop, Adam

from argparse import ArgumentParser

from models import make_efficientnetv2
import warnings





# %%
class CIFARDataModule(pl.LightningDataModule):
    def __init__(self, data: str, batch_size, randaug_magnitude, data_dir: str = "./data"):
        super().__init__()
        self.data_dir = data_dir
        self.data_class = CIFAR10 if data == 'CIFAR10' else CIFAR100 if data == 'CIFAR100' else None
        self.batch_size = batch_size
        
        if self.data_class is None:
            raise ValueError(f'Invalid Data {data}')
            
        self.transform = transforms.Compose([
            transforms.RandAugment(magnitude = randaug_magnitude),
            transforms.ToTensor(),
            transforms.Normalize((0.1307, 0.1307, 0.1307), (0.3081, 0.3081, 0.3081)),
        ])
        

    def prepare_data(self):
        self.data_class(self.data_dir, train=True, download=True)
        self.data_class(self.data_dir, train=False, download=True)

    def setup(self, stage: str):
        if stage == "fit":
            data_full = self.data_class(self.data_dir, train=True, transform=self.transform)
            self.data_train, self.data_val = random_split(data_full, [45000, 5000])

        if stage == "test":
            self.data_test = self.data_class(self.data_dir, train=False, transform=self.transform)

        if stage == "predict":
            self.data_predict = self.data_class(self.data_dir, train=False, transform=self.transform)

    def train_dataloader(self):
        return DataLoader(self.data_train, batch_size=self.batch_size)

    def val_dataloader(self):
        return DataLoader(self.data_val, batch_size=self.batch_size)

    def test_dataloader(self):
        return DataLoader(self.data_test, batch_size=self.batch_size)

    def predict_dataloader(self):
        return DataLoader(self.data_predict, batch_size=self.batch_size)

    def teardown(self, stage: str):
        if stage == "fit":
            del self.data_train
            del self.data_val

        if stage == "test":
            del self.data_test

        if stage == "predict":
            del self.data_predict



#%%
class TrainModule(pl.LightningModule):
    def __init__(self, **kwargs):
        super().__init__()
<<<<<<< HEAD
        
        
        self.save_hyperparameters(exclude=['verbose'])
=======

        self.save_hyperparameters(ignore=['verbose'])
>>>>>>> 9ad35e97
        print('----------------------------------------')
        print('--- Hyper Parameters -------------------')
        print('----------------------------------------')
        print(self.hparams)
        print('----------------------------------------')

        num_classes = 10 if self.hparams['data'] == 'CIFAR10' else 100 if self.hparams['data'] == 'CIFAR100' else None
        if num_classes is None:
            raise ValueError('data_class must be 10 or 100')
        self.model = make_efficientnetv2('s', num_classes=num_classes, dropout_rate=self.hparams['dropout_rate'])

    def forward(self, x):
        return self.model(x)

    def training_step(self, batch, batch_idx):
        x, y = batch
        y_hat = self(x)
        loss = F.cross_entropy(y_hat, y)
        self.log('train_loss', loss)

        preds = torch.argmax(y_hat, dim=1)
        acc = torch.sum(preds == y).item() / len(y)
        self.log('train_acc', acc)
        return loss

    def validation_step(self, batch, batch_idx):
        x, y = batch
        y_hat = self(x)
        loss = F.cross_entropy(y_hat, y)
        self.log('val_loss', loss)

        preds = torch.argmax(y_hat, dim=1)
        acc = torch.sum(preds == y).item() / len(y)
        self.log('val_acc', acc)
        

    def test_step(self, batch, batch_idx):
        x, y = batch
        y_hat = self(x)
        loss = F.cross_entropy(y_hat, y)
        self.log('test_loss', loss)

        preds = torch.argmax(y_hat, dim=1)
        acc = torch.sum(preds == y).item() / len(y)
        self.log('test_acc', acc)


    def configure_optimizers(self):
        optimizer = Adam(self.parameters(), lr=self.hparams['lr'], weight_decay=self.hparams['weight_decay'])

        if self.hparams['lr_scheduler'] == 'cosine':
            scheduler = torch.optim.lr_scheduler.CosineAnnealingLR(optimizer, T_max=self.hparams['epochs'], eta_min=0)
        # elif self.hparams['lr_scheduler'] == 'cosine_warmup':
        #     if self.hparams.get('warmup_step') :
        #         scheduler = torch.optim.lr_scheduler.CosineAnnealingWarmRestarts(optimizer, T_0=self.hparams['warmup_step'], T_mult=1, eta_min=0)
        #     else :
        #         raise ValueError('warmup_step must be set when lr_scheduler is cosine_warmup')

        elif self.hparams['lr_scheduler'] == 'step':
            if self.hparams.get('lr_step_size') :
                scheduler = torch.optim.lr_scheduler.StepLR(optimizer, step_size=self.hparams['lr_step_size'], gamma=0.03)
        # elif self.hparams['lr_scheduler'] == 'step_warmup':
        #     scheduler = torch.optim.lr_scheduler.StepLR(optimizer, step_size=self.hparams['step_size'], gamma=self.hparams['gamma'])
        #     scheduler = GradualWarmupScheduler(optimizer, multiplier=1, total_epoch=self.warmup, after_scheduler=scheduler)
        else:
            return optimizer

        return [optimizer], [scheduler]

    # warmup
#     def optimizer_step(self, epoch, batch_idx, optimizer, optimizer_idx, optimizer_closure, on_tpu=False, using_native_amp=False, using_lbfgs=False):
#         # warm up lr
#         if self.warmup:
#             if self.trainer.global_step < self.warmup:
#                 lr_scale = min(1., float(self.trainer.global_step + 1) / self.warmup)
#                 for pg in optimizer.param_groups:
#                     pg['lr'] = lr_scale * self.lr
#         # update params
#         optimizer.step(closure=optimizer_closure)
#         # update lr
#         optimizer.zero_grad()
# #         self.lr_scheduler.step()


    @staticmethod
    def add_model_specific_args(parent_parser):
        parser = parent_parser.add_argument_group('TrainModule')
        parser.add_argument('--data', type=str, default='CIFAR10', help='CIFAR10 or CIFAR100')
        parser.add_argument('--lr', type=float, default=1e-3, help='learning rate')
        parser.add_argument('--dropout', dest = 'dropout_rate', type=float, default=0.1)
        parser.add_argument('--decay', dest = 'weight_decay', type=float, default=0.0)
        parser.add_argument('--lr-scheduler', type=str, default=None, help='cosine or step or None')
        parser.add_argument('--warmup', dest = 'warmup_step', type=float, help='warmup steps')
        parser.add_argument('--lr_step', dest = 'lr_step_size', default = 100, type=int, help='lr step size')
        return parent_parser




if __name__ == '__main__':

    
    parser = ArgumentParser()
    parser.add_argument('-e', dest='epoch', type=int, default=10, help='number of epochs')
    parser.add_argument('-b', dest='batch_size', type=int, default=1024, help='batch size')
    parser.add_argument('--rand_mag', dest = 'randaug_magnitude', type=int, default=5, help='RandAug magnitude')
    parser.add_argument('--verbose', type=bool, default=1, help='verbose 1 or 0(mute)')

    parser = TrainModule.add_model_specific_args(parser)
    args = parser.parse_args()

    
    dict_args = vars(args)

    if dict_args['verbose'] == 0:
        warnings.filterwarnings('ignore')
        

    name = f'ENv2-s {dict_args["data"]}'
    for k, v in dict_args.items():
        if k in  ['data', 'epoch', 'verbose'] : 
            continue
        if v :
            if v is True :
                name = name + ' ' + k
            else :
                name = name + ' ' + f'{k}={v}'
    
    print(name)
    
    cifar = CIFARDataModule(data=dict_args['data'], batch_size = dict_args['batch_size'], randaug_magnitude=dict_args['randaug_magnitude'])

    # lr monitor by epoch
    lr_monitor = LearningRateMonitor(logging_interval='epoch')

    logger = TensorBoardLogger('tb_logs', name=name)
    trainer = Trainer(
        gpus = 1 if torch.cuda.is_available() else 0,
        enable_progress_bar = True if dict_args['verbose'] else False,
        max_epochs=dict_args['epoch'],
        callbacks=[lr_monitor],
        logger=logger,
    )

    train_module = TrainModule(**dict_args)

    trainer.fit(train_module, cifar)
    trainer.test(train_module, cifar)<|MERGE_RESOLUTION|>--- conflicted
+++ resolved
@@ -87,14 +87,8 @@
 class TrainModule(pl.LightningModule):
     def __init__(self, **kwargs):
         super().__init__()
-<<<<<<< HEAD
-        
-        
-        self.save_hyperparameters(exclude=['verbose'])
-=======
 
         self.save_hyperparameters(ignore=['verbose'])
->>>>>>> 9ad35e97
         print('----------------------------------------')
         print('--- Hyper Parameters -------------------')
         print('----------------------------------------')
