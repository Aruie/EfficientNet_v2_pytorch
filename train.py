--- conflicted
+++ resolved
@@ -13,7 +13,7 @@
 from torchvision import transforms
 import torch.nn.functional as F
 
-from torch.optim import RMSprop
+from torch.optim import RMSprop, Adam
 
 from models import make_efficientnetv2
 
@@ -121,11 +121,8 @@
 
 
     def configure_optimizers(self):
-<<<<<<< HEAD
-        return RMSprop(self.parameters(), lr=self.lr, alpha=0.99, eps=1e-8, centered=False)
-=======
-        return RMSprop(self.parameters(), lr=self.lr, alpha=0.99, eps=1e-3, weight_decay=0.9, momentum=0.9, centered=False)
->>>>>>> 025a84e3
+#         return RMSprop(self.parameters(), lr=self.lr)
+        return Adam(self.parameters(), lr=self.lr)
 
     # warmup
     def optimizer_step(self, epoch, batch_idx, optimizer, optimizer_idx, optimizer_closure, on_tpu=False, using_native_amp=False, using_lbfgs=False):
